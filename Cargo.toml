[package]
name = "new_interpreter"
version = "0.1.0"
authors = ["Arturo"]
edition = "2021"

# See more keys and their definitions at https://doc.rust-lang.org/cargo/reference/manifest.html

[dependencies]
anyhow = "1.0.68"
<<<<<<< HEAD
indexmap = "2.1.0"
itertools = "0.13.0"
=======
indexmap = { version = "2.1.0", features = ["serde"] }
itertools = "0.12.0"
>>>>>>> 68981789
ahash = "0.8.7"
bstr = "1.8.0"
peg = "0.8.2"
mimalloc = "0.1.39"
derive_more = "0.99.17"
paste = "1.0.12"
colored = "2.1.0"
rand = "0.8.5"
regex = "1.10.2"
ariadne = "0.4.0"
serde_json = "1.0"

[dev-dependencies]
criterion = "0.5.1"

[[bench]]
name = "my_benchmark"
harness = false

[profile.bench]
debug = true
lto = true
codegen-units = 1

[profile.release]
#strip = true
debug = true
lto = true
codegen-units = 1
panic = "abort"<|MERGE_RESOLUTION|>--- conflicted
+++ resolved
@@ -8,13 +8,8 @@
 
 [dependencies]
 anyhow = "1.0.68"
-<<<<<<< HEAD
-indexmap = "2.1.0"
+indexmap = { version = "2.1.0", features = ["serde"] }
 itertools = "0.13.0"
-=======
-indexmap = { version = "2.1.0", features = ["serde"] }
-itertools = "0.12.0"
->>>>>>> 68981789
 ahash = "0.8.7"
 bstr = "1.8.0"
 peg = "0.8.2"
