--- conflicted
+++ resolved
@@ -16,13 +16,8 @@
 mimalloc = "0.1.39"
 derive_more = { version = "2.0.0", features = ["display", "is_variant", "unwrap"] }
 paste = "1.0.12"
-<<<<<<< HEAD
-colored = "2.1.0"
 rand = "0.9.0"
-=======
 colored = "3.0.0"
-rand = "0.8.5"
->>>>>>> 96a04b2a
 regex = "1.10.2"
 ariadne = "0.5.0"
 serde_json = "1.0"
