--- conflicted
+++ resolved
@@ -40,25 +40,10 @@
 
 fn main() -> Result<()> {
     let args = env::args().collect_vec();
-<<<<<<< HEAD
-    if args.len() == 2 {
-        let code = fs::read_to_string(&args[1])?;
-        let filtered_comments = code
-            .lines()
-            .map(|s| s.find("//").map(|i| &s[..i]).unwrap_or(s))
-            .join("\n");
-        let ast = expr_parser::expr_sequence(&filtered_comments)?;
-        let mut memory = Memory::with_builtins();
-        ast.evaluate(&mut memory)?;
-        Ok(())
-    } else {
-        bail!("No path to program received")
-=======
     match args.iter().map(|i| i.as_str()).collect_tuple() {
         Some((_, "run", path)) => run_file(path).map(|_| ())?,
         Some((_, "test", path)) => run_tests(path)?,
         _ => bail!("Incorrect number of arguments"),
->>>>>>> 54d3b88d
     }
     Ok(())
 }