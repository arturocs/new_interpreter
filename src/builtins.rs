use crate::iterator::VariantIterator;
use crate::variant::Type;
use crate::{memory::Memory, variant::Variant};
use bstr::ByteSlice;
use itertools::Itertools;
use std::cell::{Ref, RefCell};
use std::io;
use std::rc::Rc;
use std::slice;

macro_rules! generate_vec_builtins {
    ($name:ident, $function:expr) => {
        pub fn $name(args: &[Variant], memory: &mut Memory) -> Variant {
            match args.len() {
                0 => Variant::error(concat!(
                    "No arguments received on function ",
                    stringify!($name)
                )),
                1 => match &args[0] {
                    Variant::Vec(v) => ($function)(&v.borrow()),
                    Variant::Iterator(i) => ($function)(&i.borrow().clone().to_vec(memory)),
                    _ => Variant::error(format!(
                        "Cannot calculate {} of {}",
                        stringify!($name),
                        &args[0]
                    )),
                },

                _ => ($function)(args),
            }
        }
    };
}

generate_vec_builtins!(min, |v: &[_]| v.iter().min().cloned().unwrap());
generate_vec_builtins!(max, |v: &[_]| v.iter().max().cloned().unwrap());
generate_vec_builtins!(sum, |v: &[Variant]| {
    v.iter()
        .cloned()
        .reduce(|acc, i| acc.add(&i).unwrap_or_else(Variant::error))
        .unwrap_or(Variant::Int(0))
});
generate_vec_builtins!(prod, |v: &[Variant]| {
    v.iter()
        .cloned()
        .reduce(|acc, i| acc.mul(&i).unwrap_or_else(Variant::error))
        .unwrap_or(Variant::Int(0))
});
generate_vec_builtins!(sort, |v: &[_]| {
    let mut v = v.to_owned();
    v.sort_unstable();
    Variant::vec(v)
});

pub fn sort_by(args: &[Variant], memory: &mut Memory) -> Variant {
    if args.len() != 2 {
        return Variant::error("sort_by() must receive two arguments");
    }
    let mut v = if let Variant::Vec(v) = &args[0] {
        v.borrow_mut()
    } else {
        return Variant::error("First argument of sort_by mut be a Vec");
    };

    match &args[1] {
        Variant::NativeFunc(f) => v.sort_unstable_by_key(|i| f.call(slice::from_ref(i), memory)),
        Variant::Func(f) => v.sort_unstable_by_key(|i| {
            f.call(slice::from_ref(i), memory)
                .unwrap_or_else(Variant::error)
        }),
        f => return Variant::error(format!("Can't use {f} as a function to sort {args:?}")),
    }
    Variant::vec(v.to_vec())
}

pub fn print(args: &[Variant], _memory: &mut Memory) -> Variant {
    println!("{}", args.iter().join(" "));
    Variant::Unit
}

pub fn input(args: &[Variant], _memory: &mut Memory) -> Variant {
    if !args.is_empty() {
        return Variant::error("input function cannot receive arguments");
    }
    let mut buffer = String::new();
    let result = io::stdin().read_line(&mut buffer);
    if let Err(e) = result {
        Variant::error(e)
    } else {
        Variant::str(buffer)
    }
}

pub fn push(args: &[Variant], _memory: &mut Memory) -> Variant {
    if args.len() < 2 {
        return Variant::error("push function needs at least two arguments");
    }
    let Variant::Vec(v) = &args[0] else {
        return Variant::error("First argument of push function needs to be a vec");
    };
    v.borrow_mut().extend_from_slice(&args[1..]);
    Variant::Unit
}

pub fn range(args: &[Variant], _memory: &mut Memory) -> Variant {
    let error = Variant::error("range function arguments must be of int type");
    match args.len() {
        1 => {
            let Variant::Int(end) = &args[0] else {
                return error;
            };
            Variant::iterator((0..*end).map(Variant::Int))
        }
        2 | 3 => {
            let Variant::Int(start) = &args[0] else {
                return error;
            };
            let Variant::Int(end) = &args[1] else {
                return error;
            };
            let Variant::Int(step) = &args.get(2).unwrap_or(&Variant::Int(1)) else {
                return error;
            };
            Variant::iterator((*start..*end).step_by((*step) as usize).map(Variant::Int))
        }

        _ => Variant::error("range function needs two or three arguments"),
    }
}

pub fn contains(args: &[Variant], _memory: &mut Memory) -> Variant {
    if args.len() != 2 {
        return Variant::error("contains function needs two arguments");
    }
    let result = match &args[0] {
        Variant::Str(s) => s.contains_str(args[1].to_string()),
        Variant::Dict(d) => d.borrow().contains_key(&args[1]),
        Variant::Vec(v) => v.borrow().contains(&args[1]),
        _ => return Variant::error("contains function with strings, dictionaries or vectors"),
    };
    Variant::Bool(result)
}

pub fn join(args: &[Variant], memory: &mut Memory) -> Variant {
    if args.len() != 2 {
        return Variant::error("join function needs two arguments");
    }
    let Variant::Str(separator) = &args[1] else {
        return Variant::error("Second argument of join must be a string");
    };
    let separator = &separator.to_str_lossy();

    let result = match &args[0] {
        Variant::Vec(v) => v.borrow().iter().join(separator),
        Variant::Iterator(i) => i.borrow_mut().clone().to_vec(memory).iter().join(separator),
        _ => return Variant::error("Second argument of join must be a vector or an iterator"),
    };
    Variant::str(result)
}

macro_rules! generate_iterator_adapters_builtins {
    ($name:ident, $method:expr) => {
        pub fn $name(args: &[Variant], _memory: &mut Memory) -> Variant {
            if args.len() != 2 {
                return Variant::error(concat!(stringify!($name), " function needs two arguments"));
            }
            let Ok(Variant::Iterator(i)) = args[0].clone().into_iterator() else {
                return Variant::error(format!("{} is not iterable", args[0]));
            };

            $method(&mut i.borrow_mut(), args[1].clone());
            Variant::Iterator(i)
        }
    };
}

generate_iterator_adapters_builtins!(map, VariantIterator::map);
generate_iterator_adapters_builtins!(filter, VariantIterator::filter);
generate_iterator_adapters_builtins!(zip, VariantIterator::zip);

macro_rules! generate_iterator_evaluator_builtins {
    ($name:ident,$method:ident) => {
        pub fn $name(args: &[Variant], memory: &mut Memory) -> Variant {
            if args.len() != 1 {
                return Variant::error(concat!(stringify!($name), " function needs one argument"));
            }
            match args[0].clone().into_iterator() {
                Ok(Variant::Iterator(i)) => i.borrow_mut().clone().$method(memory),
                Ok(e) => Variant::error(format!("{e} is not iterable")),
                Err(e) => Variant::error(e),
            }
        }
    };
}

macro_rules! generate_iterator_evaluator_with_arguments_builtins {
    ($name:ident,$method:ident) => {
        pub fn $name(args: &[Variant], memory: &mut Memory) -> Variant {
            if args.len() != 2 {
                return Variant::error(concat!(stringify!($name), " function needs two arguments"));
            }
            match args[0].clone().into_iterator() {
                Ok(Variant::Iterator(i)) => i
                    .borrow_mut()
                    .clone()
                    .$method(&args[1], memory)
                    .unwrap_or_else(Variant::error),
                Ok(e) => Variant::error(format!("{e} is not iterable")),
                Err(e) => Variant::error(e),
            }
        }
    };
}

generate_iterator_evaluator_builtins!(to_vec, to_variant_vec);
generate_iterator_evaluator_builtins!(to_dict, to_variant_dict);
generate_iterator_evaluator_builtins!(count, count);
generate_iterator_evaluator_builtins!(all, all);
generate_iterator_evaluator_builtins!(any, any);
generate_iterator_evaluator_with_arguments_builtins!(reduce, reduce);
generate_iterator_evaluator_with_arguments_builtins!(find, find);

pub fn for_each(args: &[Variant], memory: &mut Memory) -> Variant {
    if args.len() != 2 {
        return Variant::error("for_each function needs two arguments");
    }
    match args[0].clone().into_iterator() {
        Ok(Variant::Iterator(i)) => i.borrow_mut().clone().for_each(&args[1], memory),
        Ok(e) => Variant::error(format!("{e} is not iterable")),
        Err(e) => Variant::error(e),
    }
}

macro_rules! as_number {
    ($variant:expr) => {
        match $variant {
            Variant::Int(i) => *i as usize,
            Variant::Float(f) => {
                if f.fract() == 0.0 {
                    *f as usize
                } else {
                    return Variant::error("Can't slice with a fractional number");
                }
            }
            _ => return Variant::error("slice function can only be used with numbers"),
        }
    };
}

pub fn slice(args: &[Variant], _memory: &mut Memory) -> Variant {
    if args.len() != 3 {
        return Variant::error("slice function needs two arguments");
    }
    let start = as_number!(&args[1]);
    let end = as_number!(&args[2]);
    match &args[0] {
        Variant::Vec(v) => Variant::vec(v.borrow()[start..end].to_vec()),
        Variant::Str(s) => Variant::str(s[start..end].as_bstr()),
        _ => Variant::error("Only strings and vecs can be sliced"),
    }
}

pub fn read_file(args: &[Variant], _memory: &mut Memory) -> Variant {
    if args.len() != 1 {
        return Variant::error("read_file function needs one argument");
    }
    let Variant::Str(path) = &args[0] else {
        return Variant::error("read_file function needs a string as argument");
    };
    let path = path.to_str_lossy();
    let content = std::fs::read(path.as_ref());
    match content {
        Ok(content) => Variant::Str(Rc::new(content.into())),
        Err(e) => Variant::error(e),
    }
}

pub fn write_to_file(args: &[Variant], _memory: &mut Memory) -> Variant {
    if args.len() != 2 {
        return Variant::error("write_to_file function needs two arguments");
    }
    let Variant::Str(path) = &args[0] else {
        return Variant::error("write_to_file function needs a string as first argument");
    };
    let path = path.to_str_lossy();
    let content = args[1].to_string();
    let result = std::fs::write(path.as_ref(), content);
    match result {
        Ok(_) => Variant::Unit,
        Err(e) => Variant::error(e),
    }
}

pub fn items(args: &[Variant], _memory: &mut Memory) -> Variant {
    if args.len() != 1 {
        return Variant::error("items function needs one argument");
    }
    match &args[0] {
        Variant::Dict(d) => Variant::vec(
            d.borrow()
                .iter()
                .map(|(k, v)| Variant::vec(vec![k.clone(), v.clone()]))
                .collect(),
        ),
        _ => Variant::error("items function needs a dict as argument"),
    }
}

pub fn keys(args: &[Variant], _memory: &mut Memory) -> Variant {
    if args.len() != 1 {
        return Variant::error("keys function needs one argument");
    }
    match &args[0] {
        Variant::Dict(d) => Variant::vec(d.borrow().keys().cloned().collect()),
        _ => Variant::error("keys function needs a dict as argument"),
    }
}

pub fn values(args: &[Variant], _memory: &mut Memory) -> Variant {
    if args.len() != 1 {
        return Variant::error("values() function needs one argument");
    }
    match &args[0] {
        Variant::Dict(d) => Variant::vec(d.borrow().values().cloned().collect()),
        _ => Variant::error("values() function needs a dict as argument"),
    }
}

pub fn int(args: &[Variant], _memory: &mut Memory) -> Variant {
    if args.len() != 1 {
        return Variant::error("int() function needs one argument");
    }

    match &args[0] {
        &Variant::Bool(b) => Variant::Int(b as i64),
        &Variant::Int(i) => Variant::Int(i),
        &Variant::Float(f) => Variant::Int(f as i64),
        Variant::Str(s) => s
            .to_str_lossy()
            .parse()
            .map(Variant::Int)
            .unwrap_or_else(Variant::error),
        e => Variant::error(format!("{e} cannot be parsed as integer")),
    }
}

pub fn float(args: &[Variant], _memory: &mut Memory) -> Variant {
    if args.len() != 1 {
        return Variant::error("float() function needs one argument");
    }

    match &args[0] {
        &Variant::Bool(b) => Variant::Float(b as u8 as f64),
        &Variant::Int(i) => Variant::Float(i as f64),
        &Variant::Float(f) => Variant::Float(f),
        Variant::Str(s) => s
            .to_str_lossy()
            .parse()
            .map(Variant::Float)
            .unwrap_or_else(Variant::error),
        e => Variant::error(format!("{e} cannot be parsed as integer")),
    }
}

<<<<<<< HEAD
pub fn assert_(args: &[Variant], _memory: &mut Memory) -> Variant {
    if args.len() != 1 {
        return Variant::error("assert() function needs one argument");
    }

    if args[0].is_true().unwrap_or(false) {
        Variant::Unit
    } else {
        Variant::error("Assertion failed")
    }
}
=======
pub fn split(args: &[Variant], _memory: &mut Memory) -> Variant {
    if args.len() != 2 {
        return Variant::error("split() method needs two arguments");
    }
    match (&args[0], &args[1]) {
        (Variant::Str(s1), Variant::Str(s2)) => Variant::vec(
            s1.to_str_lossy()
                .split(s2.to_str_lossy().as_ref())
                .map(Variant::str)
                .collect(),
        ),
        _ => Variant::error("split() method only works on strings"),
    }
}
/*
pub fn generator(args: &[Variant], memory: &mut Memory) -> Variant {
    if args.len() != 1 {
        return Variant::error("generator() method needs one argument");
    }
    let m = Rc::new(RefCell::new(memory));
    let f = args[0].clone();
    let it = std::iter::from_fn(move || f.call(&[], *m.borrow_mut()).ok());

    match &args[0] {
        Variant::Func(_f) => Variant::iterator(it),
        _ => Variant::error("generator() method only works on functions"),
    }
} */
>>>>>>> 96ccfd7a

pub fn export_global_metods() -> impl Iterator<Item = (Rc<str>, Variant)> {
    [
        (
            "sum",
            sum as fn(&[Variant], &mut Memory) -> Variant,
            vec![Type::Vec, Type::Iterator],
        ),
        ("prod", prod, vec![Type::Vec, Type::Iterator]),
        ("min", min, vec![Type::Vec, Type::Iterator]),
        ("max", max, vec![Type::Vec, Type::Iterator]),
        ("sort", sort, vec![Type::Vec]),
        ("sort_by", sort_by, vec![Type::Vec]),
        ("push", push, vec![Type::Vec]),
        ("contains", contains, vec![Type::Vec]),
        ("join", join, vec![Type::Vec, Type::Iterator]),
        ("map", map, vec![Type::Vec, Type::Iterator]),
        ("filter", filter, vec![Type::Vec, Type::Iterator]),
        ("to_vec", to_vec, vec![Type::Vec, Type::Iterator]),
        ("to_dict", to_dict, vec![Type::Vec, Type::Iterator]),
        ("count", count, vec![Type::Vec, Type::Iterator]),
        ("reduce", reduce, vec![Type::Vec, Type::Iterator]),
        ("all", all, vec![Type::Vec, Type::Iterator]),
        ("any", any, vec![Type::Vec, Type::Iterator]),
        ("find", find, vec![Type::Vec, Type::Iterator]),
        ("for_each", for_each, vec![Type::Vec, Type::Iterator]),
        ("slice", slice, vec![Type::Vec, Type::Str]),
        ("split", split, vec![Type::Str]),
    ]
    .into_iter()
    .map(|(name, f, method_of)| (name.into(), Variant::method(name, f, method_of)))
}

pub fn export_top_level_builtins() -> impl Iterator<Item = (Rc<str>, Variant)> {
    [
        ("min", min as fn(&[Variant], &mut Memory) -> Variant),
        ("max", max),
        ("int", int),
        ("float", float),
        ("print", print),
        ("input", input),
        ("range", range),
        ("read_file", read_file),
        ("write_to_file", write_to_file),
        ("items", items),
        ("keys", keys),
        ("values", values),
        ("assert", assert_),
    ]
    .into_iter()
    .map(|(name, f)| (name.into(), Variant::native_fn(Some(name), f)))
}<|MERGE_RESOLUTION|>--- conflicted
+++ resolved
@@ -362,7 +362,6 @@
     }
 }
 
-<<<<<<< HEAD
 pub fn assert_(args: &[Variant], _memory: &mut Memory) -> Variant {
     if args.len() != 1 {
         return Variant::error("assert() function needs one argument");
@@ -374,7 +373,7 @@
         Variant::error("Assertion failed")
     }
 }
-=======
+
 pub fn split(args: &[Variant], _memory: &mut Memory) -> Variant {
     if args.len() != 2 {
         return Variant::error("split() method needs two arguments");
@@ -403,7 +402,6 @@
         _ => Variant::error("generator() method only works on functions"),
     }
 } */
->>>>>>> 96ccfd7a
 
 pub fn export_global_metods() -> impl Iterator<Item = (Rc<str>, Variant)> {
     [
